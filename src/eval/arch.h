/*
 * Stormphrax, a UCI chess engine
 * Copyright (C) 2024 Ciekce
 *
 * Stormphrax is free software: you can redistribute it and/or modify
 * it under the terms of the GNU General Public License as published by
 * the Free Software Foundation, either version 3 of the License, or
 * (at your option) any later version.
 *
 * Stormphrax is distributed in the hope that it will be useful,
 * but WITHOUT ANY WARRANTY; without even the implied warranty of
 * MERCHANTABILITY or FITNESS FOR A PARTICULAR PURPOSE. See the
 * GNU General Public License for more details.
 *
 * You should have received a copy of the GNU General Public License
 * along with Stormphrax. If not, see <https://www.gnu.org/licenses/>.
 */

#pragma once

#include "../types.h"

#include <array>

#include "nnue/activation.h"
#include "nnue/output.h"
#include "nnue/features.h"

namespace stormphrax::eval
{
	// current arch: (768x4->1536)x2->1x8, mirrored, SquaredClippedReLU

	constexpr i32 L1Q = 255;
	constexpr i32 OutputQ = 64;

	using L1Activation = nnue::activation::SquaredClippedReLU<i16, i32, L1Q>;

	constexpr u32 L1Size = 1280;

	constexpr i32 Scale = 400;

	// visually flipped upside down, a1 = 0
	using InputFeatureSet = nnue::features::KingBucketsMirrored<
<<<<<<< HEAD
		 0,  1,  2,  3,
		 4,  5,  6,  7,
		 8,  9, 10, 11,
		 8,  9, 10, 11,
		12, 12, 13, 13,
		12, 12, 13, 13,
		14, 14, 15, 15,
		14, 14, 15, 15
=======
	    nnue::features::MirroredKingSide::Abcd,
		0, 0, 1, 1,
		2, 2, 2, 2,
		3, 3, 3, 3,
		3, 3, 3, 3,
		3, 3, 3, 3,
		3, 3, 3, 3,
		3, 3, 3, 3,
		3, 3, 3, 3
>>>>>>> 5c8a41e5
	>;

	using OutputBucketing = nnue::output::MaterialCount<8>;
}<|MERGE_RESOLUTION|>--- conflicted
+++ resolved
@@ -28,7 +28,7 @@
 
 namespace stormphrax::eval
 {
-	// current arch: (768x4->1536)x2->1x8, mirrored, SquaredClippedReLU
+	// current arch: (768x16->1280)x2->1x8, mirrored, SquaredClippedReLU
 
 	constexpr i32 L1Q = 255;
 	constexpr i32 OutputQ = 64;
@@ -41,7 +41,7 @@
 
 	// visually flipped upside down, a1 = 0
 	using InputFeatureSet = nnue::features::KingBucketsMirrored<
-<<<<<<< HEAD
+		nnue::features::MirroredKingSide::Abcd,
 		 0,  1,  2,  3,
 		 4,  5,  6,  7,
 		 8,  9, 10, 11,
@@ -50,17 +50,6 @@
 		12, 12, 13, 13,
 		14, 14, 15, 15,
 		14, 14, 15, 15
-=======
-	    nnue::features::MirroredKingSide::Abcd,
-		0, 0, 1, 1,
-		2, 2, 2, 2,
-		3, 3, 3, 3,
-		3, 3, 3, 3,
-		3, 3, 3, 3,
-		3, 3, 3, 3,
-		3, 3, 3, 3,
-		3, 3, 3, 3
->>>>>>> 5c8a41e5
 	>;
 
 	using OutputBucketing = nnue::output::MaterialCount<8>;
