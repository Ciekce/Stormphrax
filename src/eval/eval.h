/*
 * Stormphrax, a UCI chess engine
 * Copyright (C) 2024 Ciekce
 *
 * Stormphrax is free software: you can redistribute it and/or modify
 * it under the terms of the GNU General Public License as published by
 * the Free Software Foundation, either version 3 of the License, or
 * (at your option) any later version.
 *
 * Stormphrax is distributed in the hope that it will be useful,
 * but WITHOUT ANY WARRANTY; without even the implied warranty of
 * MERCHANTABILITY or FITNESS FOR A PARTICULAR PURPOSE. See the
 * GNU General Public License for more details.
 *
 * You should have received a copy of the GNU General Public License
 * along with Stormphrax. If not, see <https://www.gnu.org/licenses/>.
 */

#pragma once

#include "../types.h"

#include <array>

#include "../position/position.h"
#include "../core.h"
#include "../correction.h"

namespace stormphrax::eval
{
	// black, white
	using Contempt = std::array<Score, 2>;

	template <bool Correct = true>
	inline auto adjustEval(const Position &pos,
		const CorrectionHistoryTable *correction, i32 eval)
	{
		eval = eval * (200 - pos.halfmove()) / 200;

		if constexpr (Correct)
			eval = correction->correct(pos, eval);

		return std::clamp(eval, -ScoreWin + 1, ScoreWin - 1);
	}

	inline auto staticEval(const Position &pos, NnueState &nnueState, const Contempt &contempt = {})
	{
<<<<<<< HEAD
		static constexpr Score Tempo = 10;

		eval += Tempo;
		if constexpr (Scale)
			eval = scaleEval(pos, eval);
=======
		auto eval = nnueState.evaluate(pos.bbs(), pos.kings(), pos.toMove());
>>>>>>> bc70724c
		eval += contempt[static_cast<i32>(pos.toMove())];
		return std::clamp(eval, -ScoreWin + 1, ScoreWin - 1);
	}

<<<<<<< HEAD
	template <bool Scale = true>
	inline auto staticEval(const Position &pos, const Contempt &contempt = {})
	{
		const auto materialEval = pos.material();
		return adjustEval<Scale>(pos, contempt, materialEval);
=======
	template <bool Correct = true>
	inline auto adjustedStaticEval(const Position &pos, NnueState &nnueState,
		const CorrectionHistoryTable *correction, const Contempt &contempt = {})
	{
		const auto eval = staticEval(pos, nnueState, contempt);
		return adjustEval<Correct>(pos, correction, eval);
>>>>>>> bc70724c
	}

	inline auto staticEvalOnce(const Position &pos, const Contempt &contempt = {})
	{
<<<<<<< HEAD
		const auto materialEval = pos.material();
		return adjustEval<Scale>(pos, contempt, materialEval);
=======
		auto eval = NnueState::evaluateOnce(pos.bbs(), pos.kings(), pos.toMove());
		eval += contempt[static_cast<i32>(pos.toMove())];
		return std::clamp(eval, -ScoreWin + 1, ScoreWin - 1);
>>>>>>> bc70724c
	}
}<|MERGE_RESOLUTION|>--- conflicted
+++ resolved
@@ -31,6 +31,19 @@
 	// black, white
 	using Contempt = std::array<Score, 2>;
 
+	namespace internal
+	{
+		inline auto adjustEval(const Position &pos, const Contempt &contempt, i32 eval)
+		{
+			static constexpr Score Tempo = 10;
+
+			eval += Tempo;
+			eval += contempt[static_cast<i32>(pos.toMove())];
+
+			return std::clamp(eval, -ScoreWin + 1, ScoreWin - 1);
+		}
+	}
+
 	template <bool Correct = true>
 	inline auto adjustEval(const Position &pos,
 		const CorrectionHistoryTable *correction, i32 eval)
@@ -43,46 +56,23 @@
 		return std::clamp(eval, -ScoreWin + 1, ScoreWin - 1);
 	}
 
-	inline auto staticEval(const Position &pos, NnueState &nnueState, const Contempt &contempt = {})
-	{
-<<<<<<< HEAD
-		static constexpr Score Tempo = 10;
-
-		eval += Tempo;
-		if constexpr (Scale)
-			eval = scaleEval(pos, eval);
-=======
-		auto eval = nnueState.evaluate(pos.bbs(), pos.kings(), pos.toMove());
->>>>>>> bc70724c
-		eval += contempt[static_cast<i32>(pos.toMove())];
-		return std::clamp(eval, -ScoreWin + 1, ScoreWin - 1);
-	}
-
-<<<<<<< HEAD
-	template <bool Scale = true>
 	inline auto staticEval(const Position &pos, const Contempt &contempt = {})
 	{
 		const auto materialEval = pos.material();
-		return adjustEval<Scale>(pos, contempt, materialEval);
-=======
+		return internal::adjustEval(pos, contempt, materialEval);
+	}
+
 	template <bool Correct = true>
-	inline auto adjustedStaticEval(const Position &pos, NnueState &nnueState,
+	inline auto adjustedStaticEval(const Position &pos,
 		const CorrectionHistoryTable *correction, const Contempt &contempt = {})
 	{
-		const auto eval = staticEval(pos, nnueState, contempt);
+		const auto eval = staticEval(pos, contempt);
 		return adjustEval<Correct>(pos, correction, eval);
->>>>>>> bc70724c
 	}
 
 	inline auto staticEvalOnce(const Position &pos, const Contempt &contempt = {})
 	{
-<<<<<<< HEAD
 		const auto materialEval = pos.material();
-		return adjustEval<Scale>(pos, contempt, materialEval);
-=======
-		auto eval = NnueState::evaluateOnce(pos.bbs(), pos.kings(), pos.toMove());
-		eval += contempt[static_cast<i32>(pos.toMove())];
-		return std::clamp(eval, -ScoreWin + 1, ScoreWin - 1);
->>>>>>> bc70724c
+		return internal::adjustEval(pos, contempt, materialEval);
 	}
 }