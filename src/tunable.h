--- conflicted
+++ resolved
@@ -116,15 +116,13 @@
 	SP_TUNABLE_PARAM(nmpBaseReduction, 4, 2, 5, 0.5)
 	SP_TUNABLE_PARAM(nmpDepthReductionDiv, 4, 1, 8, 1)
 
-<<<<<<< HEAD
-	SP_TUNABLE_PARAM(minNmpVerifDepth, 16, 6, 18, 0.5)
-	SP_TUNABLE_PARAM(nmpVerifDepthFactor, 12, 8, 14, 0.5)
-=======
+	SP_TUNABLE_PARAM(minNmpVerifDepth, 14, 6, 18, 0.5)
+	SP_TUNABLE_PARAM(nmpVerifDepthFactor, 12, 8, 14, 1)
+
 	SP_TUNABLE_PARAM(minProbcutDepth, 6, 4, 8, 0.5)
 	SP_TUNABLE_PARAM(probcutMargin, 300, 150, 400, 13)
 	SP_TUNABLE_PARAM(probcutReduction, 3, 2, 5, 0.5)
 	SP_TUNABLE_PARAM(probcutSeeScale, 16, 6, 24, 1)
->>>>>>> 79742b7d
 
 	SP_TUNABLE_PARAM_CALLBACK(lmpBaseMoves, 3, 2, 5, 0.5, updateLmpTable)
 
