--- conflicted
+++ resolved
@@ -599,7 +599,6 @@
 				const auto R = nmpBaseReduction()
 					+ depth / nmpDepthReductionDiv();
 
-<<<<<<< HEAD
 				// wrap in a scope so the nullmove gets unmade in case of verification search
 				const auto score = [&]
 				{
@@ -608,13 +607,6 @@
 					return -search(thread, curr.pv, depth - R,
 						ply + 1, moveStackIdx, -beta, -beta + 1, !cutnode);
 				}();
-=======
-				thread.setNullmove(ply);
-				const auto guard = pos.applyNullMove();
-
-				const auto score = -search(thread, curr.pv, depth - R,
-					ply + 1, moveStackIdx, -beta, -beta + 1, !cutnode);
->>>>>>> 79742b7d
 
 				if (score >= beta)
 				{
