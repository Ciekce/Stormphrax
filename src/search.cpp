/*
 * Stormphrax, a UCI chess engine
 * Copyright (C) 2024 Ciekce
 *
 * Stormphrax is free software: you can redistribute it and/or modify
 * it under the terms of the GNU General Public License as published by
 * the Free Software Foundation, either version 3 of the License, or
 * (at your option) any later version.
 *
 * Stormphrax is distributed in the hope that it will be useful,
 * but WITHOUT ANY WARRANTY; without even the implied warranty of
 * MERCHANTABILITY or FITNESS FOR A PARTICULAR PURPOSE. See the
 * GNU General Public License for more details.
 *
 * You should have received a copy of the GNU General Public License
 * along with Stormphrax. If not, see <https://www.gnu.org/licenses/>.
 */

#include "search.h"

#include <iostream>
#include <cmath>

#include "uci.h"
#include "limit/trivial.h"
#include "opts.h"
#include "3rdparty/fathom/tbprobe.h"
#include "tb.h"
#include "see.h"

namespace stormphrax::search
{
	using namespace stormphrax::tunable;

	namespace
	{
		constexpr f64 MinWidenReportDelay = 1.0;

		inline auto drawScore(usize nodes)
		{
			return 2 - static_cast<Score>(nodes % 4);
		}

		inline auto generateLegal(MoveList &moves, const Position &pos)
		{
			ScoredMoveList generated{};
			generateAll(generated, pos);

			for (const auto [move, _s] : generated)
			{
				if (pos.isLegal(move))
					moves.push(move);
			}
		}
	}

	Searcher::Searcher(usize ttSize)
		: m_ttable{ttSize}
	{
		auto &thread = m_threads.emplace_back();

		thread.id = m_nextThreadId++;
		thread.thread = std::thread{[this, &thread]
		{
			run(thread);
		}};
	}

	auto Searcher::newGame() -> void
	{
		m_ttable.clear();

		for (auto &thread : m_threads)
		{
			thread.history.clear();
		}
	}

	auto Searcher::startSearch(const Position &pos, i32 maxDepth,
		std::unique_ptr<limit::ISearchLimiter> limiter) -> void
	{
		if (!m_limiter && !limiter)
		{
			std::cerr << "missing limiter" << std::endl;
			return;
		}

		m_minRootScore = -ScoreInf;
		m_maxRootScore =  ScoreInf;

		bool tbRoot = false;
		MoveList rootMoves{};

		if (g_opts.syzygyEnabled
			&& pos.bbs().occupancy().popcount()
				<= std::min(g_opts.syzygyProbeLimit, static_cast<i32>(TB_LARGEST)))
		{
			tbRoot = true;
			const auto wdl = tb::probeRoot(rootMoves, pos);

			switch (wdl)
			{
			case tb::ProbeResult::Win:
				m_minRootScore = ScoreTbWin;
				break;
			case tb::ProbeResult::Draw:
				m_minRootScore = m_maxRootScore = 0;
				break;
			case tb::ProbeResult::Loss:
				m_maxRootScore = -ScoreTbWin;
				break;
			default:
				tbRoot = false;
				break;
			}
		}

		if (rootMoves.empty())
			generateLegal(rootMoves, pos);

		if (rootMoves.empty())
		{
			std::cout << "info string no legal moves" << std::endl;
			return;
		}

		m_resetBarrier.arriveAndWait();

		if (limiter)
			m_limiter = std::move(limiter);

		const auto contempt = g_opts.contempt;

		m_contempt[static_cast<i32>(pos.  toMove())] =  contempt;
		m_contempt[static_cast<i32>(pos.opponent())] = -contempt;

		for (auto &thread : m_threads)
		{
			thread.maxDepth = maxDepth;
			thread.search = SearchData{};
			thread.pos = pos;

			thread.rootMoves = rootMoves;

			thread.nnueState.reset(thread.pos.bbs(), thread.pos.blackKing(), thread.pos.whiteKing());
		}

		if (tbRoot)
			m_threads[0].search.tbhits = 1;

		m_stop.store(false, std::memory_order::seq_cst);
		m_runningThreads.store(static_cast<i32>(m_threads.size()));

		m_searching.store(true, std::memory_order::relaxed);

		m_idleBarrier.arriveAndWait();
	}

	auto Searcher::stop() -> void
	{
		m_stop.store(true, std::memory_order::relaxed);

		// safe, always runs from uci thread
		if (m_runningThreads.load() > 0)
		{
			std::unique_lock lock{m_stopMutex};
			m_stopSignal.wait(lock, [this]
			{
				return m_runningThreads.load(std::memory_order::seq_cst) == 0;
			});
		}
	}

	auto Searcher::runDatagenSearch(ThreadData &thread) -> std::pair<Score, Score>
	{
		thread.rootMoves.clear();
		generateLegal(thread.rootMoves, thread.pos);

		if (thread.rootMoves.empty())
			return {-ScoreMate, -ScoreMate};

		m_stop.store(false, std::memory_order::seq_cst);

		const auto score = searchRoot(thread, false);

		const auto whitePovScore = thread.pos.toMove() == Color::Black ? -score : score;
		return {whitePovScore, wdl::normalizeScoreMove32(whitePovScore)};
	}

	auto Searcher::runBench(BenchData &data, const Position &pos, i32 depth) -> void
	{
		m_limiter = std::make_unique<limit::InfiniteLimiter>();
		m_contempt = {};

		// this struct is a small boulder the size of a large boulder
		// and overflows the stack if not on the heap
		auto thread = std::make_unique<ThreadData>();

		thread->pos = pos;
		thread->maxDepth = depth;

		thread->nnueState.reset(thread->pos.bbs(), thread->pos.blackKing(), thread->pos.whiteKing());

		thread->rootMoves.clear();
		generateLegal(thread->rootMoves, thread->pos);

		if (thread->rootMoves.empty())
			return;

		m_stop.store(false, std::memory_order::seq_cst);

		const auto start = util::g_timer.time();

		searchRoot(*thread, false);

		const auto time = util::g_timer.time() - start;

		data.search = thread->search;
		data.time = time;
	}

	auto Searcher::setThreads(u32 threads) -> void
	{
		if (threads != m_threads.size())
		{
			stopThreads();

			m_quit.store(false, std::memory_order::seq_cst);

			m_threads.clear();
			m_threads.shrink_to_fit();
			m_threads.reserve(threads);

			m_nextThreadId = 0;

			m_resetBarrier.reset(threads + 1);
			m_idleBarrier.reset(threads + 1);

			m_searchEndBarrier.reset(threads);

			for (i32 i = 0; i < threads; ++i)
			{
				auto &thread = m_threads.emplace_back();

				thread.id = m_nextThreadId++;
				thread.thread = std::thread{[this, &thread]
				{
					run(thread);
				}};
			}
		}
	}

	auto Searcher::stopThreads() -> void
	{
		m_quit.store(true, std::memory_order::release);
		m_resetBarrier.arriveAndWait();
		m_idleBarrier.arriveAndWait();

		for (auto &thread : m_threads)
		{
			thread.thread.join();
		}
	}

	auto Searcher::run(ThreadData &thread) -> void
	{
		while (true)
		{
			m_resetBarrier.arriveAndWait();
			m_idleBarrier.arriveAndWait();

			if (m_quit.load(std::memory_order::acquire))
				return;

			searchRoot(thread, true);
		}
	}

	auto Searcher::searchRoot(ThreadData &thread, bool actualSearch) -> Score
	{
		assert(!thread.rootMoves.empty());

		auto &searchData = thread.search;

		const bool mainThread = actualSearch && thread.isMainThread();

		thread.rootPv.moves[0] = NullMove;
		thread.rootPv.length = 0;

		auto score = -ScoreInf;
		PvList pv{};

		const auto startTime = mainThread ? util::g_timer.time() : 0.0;
		const auto startDepth = 1 + static_cast<i32>(thread.id) % 16;

		const auto totalTime = [&]
		{
			return util::g_timer.time() - startTime;
		};

		searchData.nodes = 1;
		thread.stack[0].killers.clear();

		i32 depthCompleted{};

		for (i32 depth = startDepth;; ++depth)
		{
			searchData.depth = depth;
			searchData.seldepth = 0;

			auto delta = initialAspWindow();

			auto alpha = -ScoreInf;
			auto beta = ScoreInf;

			if (depth >= minAspDepth())
			{
				alpha = std::max(score - delta, -ScoreInf);
				beta  = std::min(score + delta,  ScoreInf);
			}

			Score newScore{};

			while (!hasStopped())
			{
				newScore = search<true, true>(thread, thread.rootPv, depth, 0, 0, alpha, beta, false);

				if ((newScore > alpha && newScore < beta) || hasStopped())
					break;

				if (mainThread)
				{
					const auto time = totalTime();
					if (time >= MinWidenReportDelay)
						report(thread, thread.rootPv, depth, time, newScore, alpha, beta);
				}

				if (newScore <= alpha)
				{
					beta = (alpha + beta) / 2;
					alpha = std::max(newScore - delta, -ScoreInf);
				}
				else beta = std::min(newScore + delta, ScoreInf);

				delta += delta * aspWideningFactor() / 16;
			}

			assert(thread.rootPv.length > 0);

			if (hasStopped())
				break;

			depthCompleted = depth;

			score = newScore;
			pv = thread.rootPv;

			if (depth >= thread.maxDepth)
				break;

			if (mainThread)
			{
				m_limiter->update(thread.search, pv.moves[0], thread.search.nodes);

				if (checkSoftTimeout(thread.search, true))
					break;

				report(thread, pv, searchData.depth, totalTime(), score);
			}
			else if (checkSoftTimeout(thread.search, false))
				break;
		}

		const auto waitForThreads = [&]
		{
			--m_runningThreads;
			m_stopSignal.notify_all();

			m_searchEndBarrier.arriveAndWait();
		};

		if (mainThread)
		{
			const std::unique_lock lock{m_searchMutex};

			m_stop.store(true, std::memory_order::seq_cst);
			waitForThreads();

			finalReport(thread, pv, depthCompleted, totalTime(), score);

			m_ttable.age();

			m_searching.store(false, std::memory_order::relaxed);
		}
		else waitForThreads();

		return score;
	}

	template <bool PvNode, bool RootNode>
	auto Searcher::search(ThreadData &thread, PvList &pv, i32 depth,
		i32 ply, u32 moveStackIdx, Score alpha, Score beta, bool cutnode) -> Score
	{
		assert(ply >= 0 && ply <= MaxDepth);
		assert(RootNode || ply > 0);
		assert(PvNode || alpha + 1 == beta);

		if (ply > 0 && checkHardTimeout(thread.search, thread.isMainThread()))
			return 0;

		auto &pos = thread.pos;
		const auto &boards = pos.boards();
		const auto &bbs = pos.bbs();

		if constexpr (!RootNode)
		{
			alpha = std::max(alpha, -ScoreMate + ply);
			beta  = std::min( beta,  ScoreMate - ply - 1);

			if (alpha >= beta)
				return alpha;

			if (alpha < 0 && pos.hasCycle(ply))
			{
				alpha = drawScore(thread.search.nodes);
				if (alpha >= beta)
					return alpha;
			}
		}

		const bool inCheck = pos.isCheck();

		if (depth <= 0 && !inCheck)
			return qsearch<PvNode>(thread, ply, moveStackIdx, alpha, beta);

		if (depth < 0)
			depth = 0;

		if (ply + 1 > thread.search.seldepth)
			thread.search.seldepth = ply + 1;

		if (ply >= MaxDepth)
			return inCheck ? 0 : eval::staticEval(pos, thread.nnueState, m_contempt);

		const auto us = pos.toMove();
		const auto them = oppColor(us);

		assert(!PvNode || !cutnode);

		const auto *parent = RootNode ? nullptr : &thread.stack[ply - 1];
		auto &curr = thread.stack[ply];

		assert(!RootNode || curr.excluded == NullMove);

		auto &moveStack = thread.moveStack[moveStackIdx];

		ProbedTTableEntry ttEntry{};

		if (!curr.excluded)
		{
			m_ttable.probe(ttEntry, pos.key(), ply);

			if (!PvNode
				&& ttEntry.depth >= depth
				&& (ttEntry.flag == TtFlag::Exact
					|| ttEntry.flag == TtFlag::UpperBound && ttEntry.score <= alpha
					|| ttEntry.flag == TtFlag::LowerBound && ttEntry.score >= beta))
				return ttEntry.score;
		}

<<<<<<< HEAD
		const bool ttHit = ttEntry.flag != TtFlag::None;
=======
		const bool ttMoveNoisy = ttEntry.move && pos.isNoisy(ttEntry.move);
>>>>>>> 46b13c41

		const auto pieceCount = bbs.occupancy().popcount();

		auto syzygyMin = -ScoreMate;
		auto syzygyMax =  ScoreMate;

		const auto syzygyPieceLimit = std::min(g_opts.syzygyProbeLimit, static_cast<i32>(TB_LARGEST));

		// Probe the Syzygy tablebases for a WDL result
		// if there are few enough pieces left on the board
		if (!RootNode
			&& !curr.excluded
			&& g_opts.syzygyEnabled
			&& pieceCount <= syzygyPieceLimit
			&& (pieceCount < syzygyPieceLimit || depth >= g_opts.syzygyProbeDepth)
			&& pos.halfmove() == 0
			&& pos.castlingRooks() == CastlingRooks{})
		{
			const auto result = tb::probe(pos);

			if (result != tb::ProbeResult::Failed)
			{
				++thread.search.tbhits;

				Score score{};
				TtFlag flag{};

				if (result == tb::ProbeResult::Win)
				{
					score = ScoreTbWin - ply;
					flag = TtFlag::LowerBound;
				}
				else if (result == tb::ProbeResult::Loss)
				{
					score = -ScoreTbWin + ply;
					flag = TtFlag::UpperBound;
				}
				else // draw
				{
					score = drawScore(thread.search.nodes);
					flag = TtFlag::Exact;
				}

				if (flag == TtFlag::Exact
					|| flag == TtFlag::UpperBound && score <= alpha
					|| flag == TtFlag::LowerBound && score >= beta)
				{
					m_ttable.put(pos.key(), score, ScoreNone, NullMove, depth, ply, flag);
					return score;
				}

				if constexpr (PvNode)
				{
					if (flag == TtFlag::UpperBound)
						syzygyMax = score;
					else if (flag == TtFlag::LowerBound)
					{
						if (score > alpha)
							alpha = score;
						syzygyMin = score;
					}
				}
			}
		}

		if (depth >= minIirDepth()
			&& !curr.excluded
			&& (PvNode || cutnode)
			&& !ttEntry.move)
			--depth;

		if (!curr.excluded)
		{
			if (inCheck)
				curr.staticEval = ScoreNone;
			else if (ttEntry.flag != TtFlag::None && ttEntry.staticEval != ScoreNone)
				curr.staticEval = ttEntry.staticEval;
			else curr.staticEval = eval::staticEval(pos, thread.nnueState, m_contempt);
		}

		const bool improving = [&]
		{
			if (inCheck)
				return false;
			if (ply > 1 && thread.stack[ply - 2].staticEval != ScoreNone)
				return curr.staticEval > thread.stack[ply - 2].staticEval;
			if (ply > 3 && thread.stack[ply - 4].staticEval != ScoreNone)
				return curr.staticEval > thread.stack[ply - 4].staticEval;
			return true;
		}();

		if (!PvNode
			&& !inCheck
			&& !curr.excluded)
		{
			if (depth <= maxRfpDepth()
				&& curr.staticEval - rfpMargin() * std::max(depth - improving, 0) >= beta)
				return curr.staticEval;

			if (depth <= maxRazoringDepth()
				&& std::abs(alpha) < 2000
				&& curr.staticEval + razoringMargin() * depth <= alpha)
			{
				const auto score = qsearch(thread, ply, moveStackIdx, alpha, alpha + 1);

				if (score <= alpha)
					return score;
			}

			if (depth >= minNmpDepth()
				&& curr.staticEval >= beta
				&& !parent->move.isNull()
				&& !bbs.nonPk(us).empty())
			{
				m_ttable.prefetch(pos.key() ^ keys::color());

				const auto R = nmpBaseReduction()
					+ depth / nmpDepthReductionDiv();

				thread.setNullmove(ply);
				const auto guard = pos.applyNullMove();

				const auto score = -search<false>(thread, curr.pv, depth - R,
					ply + 1, moveStackIdx, -beta, -beta + 1, !cutnode);

				if (score >= beta)
					return score > ScoreWin ? beta : score;
			}

			const bool ttMoveNoisy = ttEntry.move && pos.isNoisy(ttEntry.move);
			const auto probcutBeta = beta + 200 - 70 * improving;

			if (depth >= 6
				&& std::abs(beta) < ScoreWin
				&& (!ttEntry.move || ttMoveNoisy)
				&& !(ttHit && ttEntry.depth >= depth - 3 && ttEntry.score < probcutBeta))
			{
				const auto seeThreshold = probcutBeta - curr.staticEval;
				const auto keyBefore = pos.key();

				auto generator = probcutMoveGenerator(pos, ttEntry.move, moveStack.movegenData, thread.history);

				while (const auto move = generator.next())
				{
					if (!pos.isLegal(move))
						continue;

					if (!see::see(pos, move, seeThreshold))
						continue;

					++thread.search.nodes;

					m_ttable.prefetch(pos.roughKeyAfter(move));

					curr.move = move;
					const auto guard = pos.applyMove(move, &thread.nnueState);

					auto score = -qsearch(thread, ply + 1, moveStackIdx + 1, -probcutBeta, -probcutBeta + 1);

					if (score >= probcutBeta)
						score = -search(thread, curr.pv, depth - 4, ply + 1,
							moveStackIdx + 1, -probcutBeta, -probcutBeta + 1, !cutnode);

					if (score >= probcutBeta)
					{
						m_ttable.put(keyBefore, score, move, depth - 3, ply, TtFlag::LowerBound);
						return score;
					}
				}
			}
		}

		if constexpr (!RootNode)
			curr.multiExtensions = parent->multiExtensions;

		thread.stack[ply + 1].killers.clear();

		moveStack.failLowQuiets .clear();
		moveStack.failLowNoisies.clear();

		auto bestMove = NullMove;
		auto bestScore = -ScoreInf;

		auto ttFlag = TtFlag::UpperBound;

		auto generator = mainMoveGenerator(pos, moveStack.movegenData,
			ttEntry.move, curr.killers, thread.history, thread.conthist, ply);

		u32 legalMoves = 0;

		while (const auto move = generator.next())
		{
			if (move == curr.excluded)
				continue;

			if constexpr (RootNode)
			{
				if (!thread.isLegalRootMove(move))
					continue;

				assert(pos.isLegal(move));
			}
			else if (!pos.isLegal(move))
				continue;

			const bool noisy = pos.isNoisy(move);
			const auto moving = boards.pieceAt(move.src());

			const auto captured = pos.captureTarget(move);

			const auto history = noisy
				? thread.history.noisyScore(move, captured)
				: thread.history.quietScore(thread.conthist, ply, pos.threats(), moving, move);

			if (bestScore > -ScoreWin)
			{
				if (!noisy)
				{
					if (!RootNode
						&& legalMoves >= g_lmpTable[improving][std::min(depth, 15)])
					{
						generator.skipQuiets();
						continue;
					}

					if (depth <= maxHistoryPruningDepth()
						&& history < historyPruningMargin() * depth + historyPruningOffset())
					{
						generator.skipQuiets();
						continue;
					}

					if (!inCheck
						&& depth <= maxFpDepth()
						&& std::abs(alpha) < 2000
						&& curr.staticEval + fpMargin() + depth * fpScale() <= alpha)
					{
						generator.skipQuiets();
						continue;
					}
				}

				const auto seeThreshold = noisy
					? seePruningThresholdNoisy() * depth
					: seePruningThresholdQuiet() * depth * depth;

				if (!see::see(pos, move, seeThreshold))
					continue;
			}

			if constexpr (PvNode)
				curr.pv.length = 0;

			const auto prevNodes = thread.search.nodes;

			++thread.search.nodes;
			++legalMoves;

			i32 extension{};

			if (!RootNode
				&& depth >= minSeDepth()
				&& move == ttEntry.move
				&& !curr.excluded
				&& ttEntry.depth >= depth - seTtDepthMargin()
				&& ttEntry.flag != TtFlag::UpperBound)
			{
				const auto sBeta = std::max(-ScoreInf + 1, ttEntry.score - depth * sBetaMargin() / 16);
				const auto sDepth = (depth - 1) / 2;

				curr.excluded = move;
				const auto score = search(thread, curr.pv, sDepth, ply, moveStackIdx + 1, sBeta - 1, sBeta, cutnode);
				curr.excluded = NullMove;

				if (score < sBeta)
				{
					if (!PvNode && curr.multiExtensions <= multiExtLimit() && score < sBeta - doubleExtMargin())
						extension = 2 + (!ttMoveNoisy && score < sBeta - tripleExtMargin());
					else extension = 1;
				}
				else if (sBeta >= beta)
					return sBeta;
				else if (ttEntry.score >= beta)
					extension = -1;
			}

			curr.multiExtensions += extension >= 2;

			m_ttable.prefetch(pos.roughKeyAfter(move));

			thread.setMove(ply, move);
			const auto guard = pos.applyMove(move, &thread.nnueState);

			Score score{};

			if (pos.isDrawn(true))
				score = drawScore(thread.search.nodes);
			else
			{
				const auto newDepth = depth + extension - 1;

				if (depth >= minLmrDepth()
					&& legalMoves >= lmrMinMoves()
					&& generator.stage() > MovegenStage::GoodNoisy)
				{
					auto r =  g_lmrTable[noisy][depth][legalMoves];

					r += !PvNode;
					r -= history / lmrHistoryDivisor();
					r -= improving;
					r -= pos.isCheck();

					// can't use std::clamp because newDepth can be <0
					const auto reduced = std::min(std::max(newDepth - r, 1), newDepth);
					score = -search(thread, curr.pv, reduced, ply + 1, moveStackIdx + 1, -alpha - 1, -alpha, true);

					if (score > alpha && reduced < newDepth)
						score = -search(thread, curr.pv, newDepth, ply + 1,
							moveStackIdx + 1, -alpha - 1, -alpha, !cutnode);
				}
				// if we're skipping LMR for some reason (first move in a non-PV
				// node, or the conditions above for LMR were not met) then do an
				// unreduced zero-window search to check if this move can raise alpha
				else if (!PvNode || legalMoves > 1)
					score = -search(thread, curr.pv, newDepth, ply + 1,
						moveStackIdx + 1, -alpha - 1, -alpha, !cutnode);

				// if we're in a PV node and
				//   - we're searching the first legal move, or
				//   - alpha was raised by a previous zero-window search,
				// then do a full-window search to get the true score of this node
				if (PvNode && (legalMoves == 1 || score > alpha))
					score = -search<true>(thread, curr.pv, newDepth,
						ply + 1, moveStackIdx + 1, -beta, -alpha, false);
			}

			if constexpr (RootNode)
			{
				if (thread.isMainThread())
					m_limiter->updateMoveNodes(move, thread.search.nodes - prevNodes);
			}

			if (score > bestScore)
				bestScore = score;

			if (score > alpha)
			{
				alpha = score;
				bestMove = move;

				if constexpr (PvNode)
				{
					assert(curr.pv.length + 1 <= MaxDepth);
					pv.update(move, curr.pv);
				}

				ttFlag = TtFlag::Exact;
			}

			if (score >= beta)
			{
				ttFlag = TtFlag::LowerBound;
				break;
			}

			if (move != bestMove)
			{
				if (noisy)
					moveStack.failLowNoisies.push(move);
				else moveStack.failLowQuiets.push(move);
			}
		}

		if (legalMoves == 0)
			return inCheck ? (-ScoreMate + ply) : 0;

		if (bestMove)
		{
			const auto bonus = historyBonus(depth);
			const auto penalty = -bonus;

			if (!pos.isNoisy(bestMove))
			{
				curr.killers.push(bestMove);

				thread.history.updateQuietScore(thread.conthist, ply, pos.threats(),
					pos.boards().pieceAt(bestMove.src()), bestMove, bonus);

				for (const auto prevQuiet : moveStack.failLowQuiets)
				{
					thread.history.updateQuietScore(thread.conthist, ply, pos.threats(),
						pos.boards().pieceAt(prevQuiet.src()), prevQuiet, penalty);
				}
			}
			else
			{
				const auto captured = pos.captureTarget(bestMove);
				thread.history.updateNoisyScore(bestMove, captured, bonus);
			}

			// unconditionally update capthist
			for (const auto prevNoisy : moveStack.failLowNoisies)
			{
				const auto captured = pos.captureTarget(prevNoisy);
				thread.history.updateNoisyScore(prevNoisy, captured, penalty);
			}
		}

		bestScore = std::clamp(bestScore, syzygyMin, syzygyMax);

		if (!curr.excluded && !hasStopped())
			m_ttable.put(pos.key(), bestScore, curr.staticEval, bestMove, depth, ply, ttFlag);

		return bestScore;
	}

	template <bool PvNode>
	auto Searcher::qsearch(ThreadData &thread, i32 ply, u32 moveStackIdx, Score alpha, Score beta) -> Score
	{
		assert(ply > 0 && ply <= MaxDepth);

		if (checkHardTimeout(thread.search, thread.isMainThread()))
			return 0;

		auto &pos = thread.pos;

		if (alpha < 0 && pos.hasCycle(ply))
		{
			alpha = drawScore(thread.search.nodes);
			if (alpha >= beta)
				return alpha;
		}

		if (PvNode && ply + 1 > thread.search.seldepth)
			thread.search.seldepth = ply + 1;

		if (ply >= MaxDepth)
			return pos.isCheck() ? 0 : eval::staticEval(pos, thread.nnueState, m_contempt);

		ProbedTTableEntry ttEntry{};
		m_ttable.probe(ttEntry, pos.key(), ply);

		if (!PvNode
			&& (ttEntry.flag == TtFlag::Exact
				|| ttEntry.flag == TtFlag::UpperBound && ttEntry.score <= alpha
				|| ttEntry.flag == TtFlag::LowerBound && ttEntry.score >= beta))
			return ttEntry.score;

		Score staticEval, eval;

		if (pos.isCheck())
		{
			staticEval = ScoreNone;
			eval = -ScoreMate + ply;
		}
		else
		{
			if (ttEntry.flag != TtFlag::None && ttEntry.staticEval != ScoreNone)
				staticEval = ttEntry.staticEval;
			else staticEval = eval::staticEval(pos, thread.nnueState, m_contempt);

			eval = staticEval;

			if (eval >= beta)
				return eval;

			if (eval > alpha)
				alpha = eval;
		}

		auto bestMove = NullMove;
		auto bestScore = eval;

		auto ttFlag = TtFlag::UpperBound;

		auto generator = qsearchMoveGenerator(pos, thread.moveStack[moveStackIdx].movegenData, thread.history);

		while (const auto move = generator.next())
		{
			if (!pos.isLegal(move))
				continue;

			if (!see::see(pos, move, qsearchSeeThreshold()))
				continue;

			++thread.search.nodes;

			const auto guard = pos.applyMove(move, &thread.nnueState);

			const auto score = -qsearch<PvNode>(thread, ply + 1, moveStackIdx + 1, -beta, -alpha);

			if (score > bestScore)
				bestScore = score;

			if (score > alpha)
			{
				alpha = score;
				bestMove = move;

				ttFlag = TtFlag::Exact;
			}

			if (score >= beta)
			{
				ttFlag = TtFlag::LowerBound;
				break;
			}
		}

		if (!hasStopped())
			m_ttable.put(pos.key(), bestScore, staticEval, bestMove, 0, ply, ttFlag);

		return bestScore;
	}

	auto Searcher::report(const ThreadData &mainThread, const PvList &pv,
		i32 depth, f64 time, Score score, Score alpha, Score beta) -> void
	{
		usize nodes = 0;
		i32 seldepth = 0;

		// technically a potential race but it doesn't matter
		for (const auto &thread : m_threads)
		{
			nodes += thread.search.nodes;
			seldepth = std::max(seldepth, thread.search.seldepth);
		}

		const auto ms  = static_cast<usize>(time * 1000.0);
		const auto nps = static_cast<usize>(static_cast<f64>(nodes) / time);

		std::cout << "info depth " << depth << " seldepth " << seldepth
			<< " time " << ms << " nodes " << nodes << " nps " << nps << " score ";

		const bool upperbound = score <= alpha;
		const bool lowerbound = score >= beta;

		if (std::abs(score) <= 2) // draw score
			score = 0;

		score = std::clamp(score, alpha, beta);
		score = std::clamp(score, m_minRootScore, m_maxRootScore);

		const auto plyFromStartpos = mainThread.pos.plyFromStartpos();

		// mates
		if (std::abs(score) >= ScoreMaxMate)
		{
			if (score > 0)
				std::cout << "mate " << ((ScoreMate - score + 1) / 2);
			else std::cout << "mate " << (-(ScoreMate + score) / 2);
		}
		else
		{
			// adjust score to 100cp == 50% win probability
			const auto normScore = wdl::normalizeScore(score, plyFromStartpos);
			std::cout << "cp " << normScore;
		}

		if (upperbound)
			std::cout << " upperbound";
		if (lowerbound)
			std::cout << " lowerbound";

		// wdl display
		if (g_opts.showWdl)
		{
			if (score > ScoreWin)
				std::cout << " wdl 1000 0 0";
			else if (score < -ScoreWin)
				std::cout << " wdl 0 0 1000";
			else
			{
				const auto [wdlWin, wdlLoss] = wdl::wdlModel(score, plyFromStartpos);
				const auto wdlDraw = 1000 - wdlWin - wdlLoss;

				std::cout << " wdl " << wdlWin << " " << wdlDraw << " " << wdlLoss;
			}
		}

		std::cout << " hashfull " << m_ttable.full();

		if (g_opts.syzygyEnabled)
		{
			usize tbhits = 0;

			// technically a potential race but it doesn't matter
			for (const auto &thread : m_threads)
			{
				tbhits += thread.search.tbhits;
			}

			std::cout << " tbhits " << tbhits;
		}

		std::cout << " pv";

		for (u32 i = 0; i < pv.length; ++i)
		{
			std::cout << ' ' << uci::moveToString(pv.moves[i]);
		}

		std::cout << std::endl;
	}

	auto Searcher::finalReport(const ThreadData &mainThread,
		const PvList &pv, i32 depthCompleted, f64 time, Score score) -> void
	{
		report(mainThread, pv, depthCompleted, time, score);
		std::cout << "bestmove " << uci::moveToString(pv.moves[0]) << std::endl;
	}
}<|MERGE_RESOLUTION|>--- conflicted
+++ resolved
@@ -469,11 +469,8 @@
 				return ttEntry.score;
 		}
 
-<<<<<<< HEAD
 		const bool ttHit = ttEntry.flag != TtFlag::None;
-=======
 		const bool ttMoveNoisy = ttEntry.move && pos.isNoisy(ttEntry.move);
->>>>>>> 46b13c41
 
 		const auto pieceCount = bbs.occupancy().popcount();
 
@@ -549,7 +546,7 @@
 		{
 			if (inCheck)
 				curr.staticEval = ScoreNone;
-			else if (ttEntry.flag != TtFlag::None && ttEntry.staticEval != ScoreNone)
+			else if (ttHit && ttEntry.staticEval != ScoreNone)
 				curr.staticEval = ttEntry.staticEval;
 			else curr.staticEval = eval::staticEval(pos, thread.nnueState, m_contempt);
 		}
@@ -603,7 +600,6 @@
 					return score > ScoreWin ? beta : score;
 			}
 
-			const bool ttMoveNoisy = ttEntry.move && pos.isNoisy(ttEntry.move);
 			const auto probcutBeta = beta + 200 - 70 * improving;
 
 			if (depth >= 6
@@ -628,7 +624,7 @@
 
 					m_ttable.prefetch(pos.roughKeyAfter(move));
 
-					curr.move = move;
+					thread.setMove(ply, move);
 					const auto guard = pos.applyMove(move, &thread.nnueState);
 
 					auto score = -qsearch(thread, ply + 1, moveStackIdx + 1, -probcutBeta, -probcutBeta + 1);
@@ -639,7 +635,7 @@
 
 					if (score >= probcutBeta)
 					{
-						m_ttable.put(keyBefore, score, move, depth - 3, ply, TtFlag::LowerBound);
+						m_ttable.put(keyBefore, score, curr.staticEval, move, depth - 3, ply, TtFlag::LowerBound);
 						return score;
 					}
 				}
