--- conflicted
+++ resolved
@@ -748,22 +748,13 @@
 				{
 					auto r = baseLmr;
 
-<<<<<<< HEAD
-						auto r =  g_lmrTable[depth][legalMoves];
-
-						r += !pvNode;
-
-						if (!inCheck)
-							r += std::clamp((alpha - curr.staticEval) / 400, 0, 2);
-
-						return r;
-					}();
-=======
 					r += !PvNode - ttpv;
 					r -= history / lmrHistoryDivisor();
 					r -= improving;
 					r -= pos.isCheck();
->>>>>>> 5bba76ea
+
+					if (!inCheck)
+						r += std::clamp((alpha - curr.staticEval) / 400, 0, 2);
 
 					// can't use std::clamp because newDepth can be <0
 					const auto reduced = std::min(std::max(newDepth - r, 1), newDepth);
