/*
 * Stormphrax, a UCI chess engine
 * Copyright (C) 2024 Ciekce
 *
 * Stormphrax is free software: you can redistribute it and/or modify
 * it under the terms of the GNU General Public License as published by
 * the Free Software Foundation, either version 3 of the License, or
 * (at your option) any later version.
 *
 * Stormphrax is distributed in the hope that it will be useful,
 * but WITHOUT ANY WARRANTY; without even the implied warranty of
 * MERCHANTABILITY or FITNESS FOR A PARTICULAR PURPOSE. See the
 * GNU General Public License for more details.
 *
 * You should have received a copy of the GNU General Public License
 * along with Stormphrax. If not, see <https://www.gnu.org/licenses/>.
 */

#include "search.h"

#include <iostream>
#include <cmath>
#include <cassert>

#include "uci.h"
#include "movegen.h"
#include "limit/trivial.h"
#include "opts.h"
#include "3rdparty/fathom/tbprobe.h"

namespace stormphrax::search
{
	using namespace stormphrax::tunable;

	namespace
	{
		constexpr f64 MinReportDelay = 1.0;

		inline auto drawScore(usize nodes)
		{
			return 2 - static_cast<Score>(nodes % 4);
		}

		enum class RootProbeResult
		{
			Failed,
			Win,
			Draw,
			Loss
		};

		auto probeRootTb(ScoredMoveList &rootMoves, const Position &pos)
		{
			const auto moveFromTb = [&pos](auto tbMove)
			{
				static constexpr auto PromoPieces = std::array {
					PieceType::None,
					PieceType::Queen,
					PieceType::Rook,
					PieceType::Bishop,
					PieceType::Knight
				};

				const auto src = static_cast<Square>(TB_MOVE_FROM(tbMove));
				const auto dst = static_cast<Square>(TB_MOVE_TO  (tbMove));
				const auto promo = PromoPieces[TB_MOVE_PROMOTES(tbMove)];

				if (promo != PieceType::None)
					return Move::promotion(src, dst, promo);
				else if (dst == pos.enPassant()
					&& pos.boards().pieceTypeAt(src) == PieceType::Pawn)
					return Move::enPassant(src, dst);
					// Syzygy TBs do not encode positions with castling rights
				else return Move::standard(src, dst);
			};

			const auto &boards = pos.boards();

			TbRootMoves tbRootMoves{};

			const auto epSq = pos.enPassant();
			auto result = tb_probe_root_dtz(
				boards.whiteOccupancy(),
				boards.blackOccupancy(),
				boards.kings(),
				boards.queens(),
				boards.rooks(),
				boards.bishops(),
				boards.knights(),
				boards.pawns(),
				pos.halfmove(), 0,
				epSq == Square::None ? 0 : static_cast<i32>(epSq),
				pos.toMove() == Color::White,
				false /*TODO*/, true, &tbRootMoves
			);

			if (!result) // DTZ tables unavailable, fall back to WDL
				result = tb_probe_root_wdl(
					boards.whiteOccupancy(),
					boards.blackOccupancy(),
					boards.kings(),
					boards.queens(),
					boards.rooks(),
					boards.bishops(),
					boards.knights(),
					boards.pawns(),
					pos.halfmove(), 0,
					epSq == Square::None ? 0 : static_cast<i32>(epSq),
					pos.toMove() == Color::White,
					true, &tbRootMoves
				);

			if (!result
				|| tbRootMoves.size == 0) // mate or stalemate at root, handled by search
				return RootProbeResult::Failed;

			std::sort(&tbRootMoves.moves[0], &tbRootMoves.moves[tbRootMoves.size], [](auto a, auto b)
			{
				return a.tbRank > b.tbRank;
			});

			const auto [wdl, minRank] = [&]() -> std::pair<RootProbeResult, i32>
			{
				const auto best = tbRootMoves.moves[0];

				if (best.tbRank >= 900)
					return {RootProbeResult::Win, 900};
				else if (best.tbRank >= -899) // includes cursed wins and blessed losses
					return {RootProbeResult::Draw, -899};
				else return {RootProbeResult::Loss, -1000};
			}();

			for (u32 i = 0; i < tbRootMoves.size; ++i)
			{
				const auto move = tbRootMoves.moves[i];

				if (move.tbRank < minRank)
					break;

				rootMoves.push({moveFromTb(move.move), 0});
			}

			return wdl;
		}
	}

	Searcher::Searcher(std::optional<usize> ttSize)
		: m_ttable{ttSize ? *ttSize : DefaultTtSize}
	{
		auto &thread = m_threads.emplace_back();

		thread.id = m_nextThreadId++;
		thread.thread = std::thread{[this, &thread]
		{
			run(thread);
		}};
	}

	auto Searcher::newGame() -> void
	{
		m_ttable.clear();

		for (auto &thread : m_threads)
		{
			std::fill(thread.stack.begin(), thread.stack.end(), SearchStackEntry{});
			thread.history.clear();
		}
	}

	auto Searcher::startSearch(const Position &pos, i32 maxDepth,
		std::unique_ptr<limit::ISearchLimiter> limiter) -> void
	{
		if (!m_limiter && !limiter)
		{
			std::cerr << "missing limiter" << std::endl;
			return;
		}

		m_minRootScore = -ScoreInf;
		m_maxRootScore =  ScoreInf;

		bool tbRoot = false;
		ScoredMoveList rootMoves{};

		if (g_opts.syzygyEnabled
			&& pos.boards().occupancy().popcount() <= std::min(g_opts.syzygyProbeLimit, static_cast<i32>(TB_LARGEST)))
		{
			tbRoot = true;
			const auto wdl = probeRootTb(rootMoves, pos);

			switch (wdl)
			{
			case RootProbeResult::Win:
				m_minRootScore = ScoreTbWin;
				break;
			case RootProbeResult::Draw:
				m_minRootScore = m_maxRootScore = 0;
				break;
			case RootProbeResult::Loss:
				m_maxRootScore = -ScoreTbWin;
				break;
			default:
				tbRoot = false;
				break;
			}
		}

		if (rootMoves.empty())
			generateAll(rootMoves, pos);

		m_resetBarrier.arriveAndWait();

		if (limiter)
			m_limiter = std::move(limiter);

		const auto contempt = g_opts.contempt;

		m_contempt[static_cast<i32>(pos.  toMove())] =  contempt;
		m_contempt[static_cast<i32>(pos.opponent())] = -contempt;

		for (auto &thread : m_threads)
		{
			thread.maxDepth = maxDepth;
			thread.search = SearchData{};
			thread.pos = pos;

			thread.rootMoves() = rootMoves;

			thread.nnueState.reset(thread.pos.boards(), thread.pos.blackKing(), thread.pos.whiteKing());
		}

		if (tbRoot)
			m_threads[0].search.tbhits = 1;

		m_stop.store(false, std::memory_order::seq_cst);
		m_runningThreads.store(static_cast<i32>(m_threads.size()));

		m_searching.store(true, std::memory_order::relaxed);

		m_idleBarrier.arriveAndWait();
	}

	auto Searcher::stop() -> void
	{
		m_stop.store(true, std::memory_order::relaxed);

		// safe, always runs from uci thread
		if (m_runningThreads.load() > 0)
		{
			std::unique_lock lock{m_stopMutex};
			m_stopSignal.wait(lock, [this]
			{
				return m_runningThreads.load(std::memory_order::seq_cst) == 0;
			});
		}
	}

	auto Searcher::runDatagenSearch(ThreadData &thread) -> std::pair<Score, Score>
	{
		thread.rootMoves().clear();
		generateAll(thread.rootMoves(), thread.pos);

		m_stop.store(false, std::memory_order::seq_cst);

		const auto score = searchRoot(thread, false);

		m_ttable.age();

		const auto whitePovScore = thread.pos.toMove() == Color::Black ? -score : score;
		return {whitePovScore, wdl::normalizeScoreMove32(whitePovScore)};
	}

	auto Searcher::runBench(BenchData &data, const Position &pos, i32 depth) -> void
	{
		m_limiter = std::make_unique<limit::InfiniteLimiter>();
		m_contempt = {};

		// this struct is a small boulder the size of a large boulder
		// and overflows the stack if not on the heap
		auto thread = std::make_unique<ThreadData>();

		thread->pos = pos;
		thread->maxDepth = depth;

		thread->nnueState.reset(thread->pos.boards(), thread->pos.blackKing(), thread->pos.whiteKing());

		thread->rootMoves().clear();
		generateAll(thread->rootMoves(), thread->pos);

		m_stop.store(false, std::memory_order::seq_cst);

		const auto start = util::g_timer.time();

		searchRoot(*thread, false);

		const auto time = util::g_timer.time() - start;

		data.search = thread->search;
		data.time = time;
	}

	auto Searcher::setThreads(u32 threads) -> void
	{
		if (threads != m_threads.size())
		{
			stopThreads();

			m_quit.store(false, std::memory_order::seq_cst);

			m_threads.clear();
			m_threads.shrink_to_fit();
			m_threads.reserve(threads);

			m_nextThreadId = 0;

			m_resetBarrier.reset(threads + 1);
			m_idleBarrier.reset(threads + 1);

			m_searchEndBarrier.reset(threads);

			for (i32 i = 0; i < threads; ++i)
			{
				auto &thread = m_threads.emplace_back();

				thread.id = m_nextThreadId++;
				thread.thread = std::thread{[this, &thread]
				{
					run(thread);
				}};
			}
		}
	}

	auto Searcher::stopThreads() -> void
	{
		m_quit.store(true, std::memory_order::release);
		m_resetBarrier.arriveAndWait();
		m_idleBarrier.arriveAndWait();

		for (auto &thread : m_threads)
		{
			thread.thread.join();
		}
	}

	auto Searcher::run(ThreadData &thread) -> void
	{
		while (true)
		{
			m_resetBarrier.arriveAndWait();
			m_idleBarrier.arriveAndWait();

			if (m_quit.load(std::memory_order::acquire))
				return;

			searchRoot(thread, true);
		}
	}

	auto Searcher::searchRoot(ThreadData &thread, bool mainSearchThread) -> Score
	{
		auto &searchData = thread.search;

		const bool reportAndUpdate = mainSearchThread && thread.isMainThread();

		thread.rootPv.moves[0] = NullMove;
		thread.rootPv.length = 0;

		auto score = -ScoreInf;
		PvList pv{};

		const auto startTime = reportAndUpdate ? util::g_timer.time() : 0.0;
		const auto startDepth = 1 + static_cast<i32>(thread.id) % 16;

		i32 depthCompleted{};

		bool hitSoftTimeout = false;

		for (i32 depth = startDepth;
			depth <= thread.maxDepth
				&& !(hitSoftTimeout = shouldStop(searchData, thread.isMainThread(), true));
			++depth)
		{
			searchData.depth = depth;
			searchData.seldepth = 0;

			bool reportThisIter = reportAndUpdate;

			if (depth < minAspDepth())
			{
				const auto newScore = search<true>(thread, thread.rootPv, depth, 0, 0, -ScoreInf, ScoreInf, false);

				depthCompleted = depth;

				if (depth > 1 && m_stop.load(std::memory_order::relaxed) || thread.rootPv.length == 0)
					break;

				score = newScore;
				pv.copyFrom(thread.rootPv);
			}
			else
			{
				auto aspDepth = depth;

				auto delta = initialAspWindow();

				auto alpha = std::max(score - delta, -ScoreInf);
				auto beta  = std::min(score + delta,  ScoreInf);

				while (!shouldStop(searchData, thread.isMainThread(), false))
				{
					aspDepth = std::max(aspDepth, depth - maxAspReduction());

					const auto newScore = search<true>(thread, thread.rootPv, aspDepth, 0, 0, alpha, beta, false);

					const bool stop = m_stop.load(std::memory_order::relaxed);
					if (stop || thread.rootPv.length == 0)
					{
						reportThisIter &= !stop;
						break;
					}

					score = newScore;

					if (reportAndUpdate && (score <= alpha || score >= beta))
					{
						const auto time = util::g_timer.time() - startTime;
						if (time > MinReportDelay)
							report(thread, thread.rootPv, thread.search.depth, time, score, alpha, beta);
					}

					delta += delta * aspWideningFactor() / 16;

					if (delta > maxAspWindow())
						delta = ScoreInf;

					if (score >= beta)
					{
						beta = std::min(beta + delta, ScoreInf);
						--aspDepth;
					}
					else if (score <= alpha)
					{
						beta = (alpha + beta) / 2;
						alpha = std::max(alpha - delta, -ScoreInf);
						aspDepth = depth;
					}
					else
					{
						pv.copyFrom(thread.rootPv);
						depthCompleted = depth;
						break;
					}
				}
			}

			if (reportAndUpdate)
				m_limiter->update(thread.search, pv.moves[0], thread.search.nodes);

			if (reportThisIter && depth < thread.maxDepth)
			{
				if (pv.length == 0)
					pv.copyFrom(thread.rootPv);

				if (pv.length > 0)
					report(thread, pv, searchData.depth, util::g_timer.time() - startTime, score, -ScoreInf, ScoreInf);
				else
				{
					std::cout << "info string no legal moves" << std::endl;
					break;
				}
			}
		}

		if (reportAndUpdate)
		{
			if (mainSearchThread)
				m_searchMutex.lock();

			if (pv.length > 0)
			{
				if (!hitSoftTimeout || !m_limiter->stopped())
					report(thread, pv, depthCompleted, util::g_timer.time() - startTime, score, -ScoreInf, ScoreInf);
				std::cout << "bestmove " << uci::moveToString(pv.moves[0]) << std::endl;
			}
			else std::cout << "info string no legal moves" << std::endl;
		}

		if (mainSearchThread)
		{
			--m_runningThreads;
			m_stopSignal.notify_all();

			if (reportAndUpdate)
			{
				m_stop.store(true, std::memory_order::seq_cst);
				m_searchEndBarrier.arriveAndWait();

				m_searching.store(false, std::memory_order::relaxed);

				m_ttable.age();

				m_searchMutex.unlock();
			}
			else m_searchEndBarrier.arriveAndWait();
		}

		return score;
	}

	template <bool RootNode>
	auto Searcher::search(ThreadData &thread, PvList &pv, i32 depth,
		i32 ply, u32 moveStackIdx, Score alpha, Score beta, bool cutnode) -> Score
	{
		assert(alpha >= -ScoreInf);
		assert(beta  <=  ScoreInf);
		assert(alpha <   beta);
		assert(ply   >= 0 && ply   <= MaxDepth);

		if (depth > 1 && shouldStop(thread.search, thread.isMainThread(), false))
			return beta;

		auto &pos = thread.pos;
		const auto &boards = pos.boards();

		if (ply >= MaxDepth)
			return eval::staticEval(pos, thread.nnueState, m_contempt);

		const bool inCheck = pos.isCheck();

		// Drop into quiescence search in leaf nodes when not in check
		if (depth <= 0 && !inCheck)
			return qsearch(thread, ply, moveStackIdx, alpha, beta);

		if (depth < 0)
			depth = 0;

		if (!RootNode && alpha < 0 && pos.hasCycle(ply))
		{
			alpha = drawScore(thread.search.nodes);
			if (alpha >= beta)
				return alpha;
		}

		const auto us = pos.toMove();
		const auto them = oppColor(us);

		const bool pvNode = RootNode || beta - alpha > 1;

		auto &stack = thread.stack[ply];
		auto &moveStack = thread.moveStack[moveStackIdx];

		if (ply > thread.search.seldepth)
			thread.search.seldepth = ply;

		// Mate distance pruning
		// If we've found a mate score already, and this
		// node has no chance of improving it, don't search it.
		// This gains a fractional amount of elo, but massively
		// (and soundly) reduces the size of the search tree when
		// a forced mate is found
		if (!pvNode)
		{
			const auto mdAlpha = std::max(alpha, -ScoreMate + ply);
			const auto mdBeta = std::min(beta, ScoreMate - ply - 1);

			if (mdAlpha >= mdBeta)
				return mdAlpha;
		}

		ProbedTTableEntry ttEntry{};
		auto ttMove = NullMove;

		if (!stack.excluded)
		{
			m_ttable.probe(ttEntry, pos.key(), ply);

			if (!pvNode
				&& ttEntry.depth >= depth
				&& (ttEntry.type == EntryType::Exact
					|| ttEntry.type == EntryType::Alpha && ttEntry.score <= alpha
					|| ttEntry.type == EntryType::Beta  && ttEntry.score >= beta))
				return ttEntry.score;

			if (ttEntry.move && pos.isPseudolegal(ttEntry.move))
				ttMove = ttEntry.move;

			// Internal iterative reduction (IIR)
			// If we do not have a TT move in this position, then
			//   a) searching this node is likely to take a long time, and
			//   b) there's a good chance that this node sucks anyway.
			// Just reduce the depth and come back later
			if (!inCheck
				&& depth >= minIirDepth()
				&& !ttMove
				&& (pvNode || cutnode))
				--depth;
		}

		const bool ttHit = ttEntry.type != EntryType::None;
		const bool ttMoveNoisy = ttMove && pos.isNoisy(ttMove);

		const auto pieceCount = boards.occupancy().popcount();

		auto syzygyMin = -ScoreMate;
		auto syzygyMax =  ScoreMate;

		const auto syzygyPieceLimit = std::min(g_opts.syzygyProbeLimit, static_cast<i32>(TB_LARGEST));

		// Probe the Syzygy tablebases for a WDL result
		// if there are few enough pieces left on the board
		if (!RootNode
			&& !stack.excluded
			&& g_opts.syzygyEnabled
			&& pieceCount <= syzygyPieceLimit
			&& (pieceCount < syzygyPieceLimit || depth >= g_opts.syzygyProbeDepth)
			&& pos.halfmove() == 0
			&& pos.castlingRooks() == CastlingRooks{})
		{
			const auto epSq = pos.enPassant();
			const auto wdl = tb_probe_wdl(
				boards.whiteOccupancy(),
				boards.blackOccupancy(),
				boards.kings(),
				boards.queens(),
				boards.rooks(),
				boards.bishops(),
				boards.knights(),
				boards.pawns(),
				0, 0,
				epSq == Square::None ? 0 : static_cast<i32>(epSq),
				us == Color::White
			);

			if (wdl != TB_RESULT_FAILED)
			{
				++thread.search.tbhits;

				Score tbScore{};
				EntryType tbEntryType{};

				if (wdl == TB_WIN)
				{
					tbScore = ScoreTbWin - ply;
					tbEntryType = EntryType::Beta;
				}
				else if (wdl == TB_LOSS)
				{
					tbScore = -ScoreTbWin + ply;
					tbEntryType = EntryType::Alpha;
				}
				else // draw
				{
					tbScore = drawScore(thread.search.nodes);
					tbEntryType = EntryType::Exact;
				}

				// Cut off with the same conditions as TT cutoffs
				if (tbEntryType == EntryType::Exact
					|| tbEntryType == EntryType::Alpha && tbScore <= alpha
					|| tbEntryType == EntryType::Beta  && tbScore >= beta)
				{
					// Throw the TB score into the TT
					m_ttable.put(pos.key(), tbScore, NullMove, depth, ply, tbEntryType);
					return tbScore;
				}

				if (pvNode)
				{
					if (tbEntryType == EntryType::Alpha)
						syzygyMax = tbScore;
					else if (tbEntryType == EntryType::Beta)
					{
						if (tbScore > alpha)
							alpha = tbScore;
						syzygyMin = tbScore;
					}
				}
			}
		}

		// we already have the static eval in a singularity search
		if (!stack.excluded)
		{
			if (inCheck)
				stack.eval = stack.staticEval = -ScoreInf;
			else
			{
				stack.staticEval = eval::staticEval(pos, thread.nnueState, m_contempt);
				stack.eval = (ttEntry.type == EntryType::Exact
						|| ttEntry.type == EntryType::Alpha && ttEntry.score < stack.staticEval
						|| ttEntry.type == EntryType::Beta  && ttEntry.score > stack.staticEval)
					? ttEntry.score
					: stack.staticEval;
			}
		}

		thread.stack[ply + 2].killer = NullMove;

		thread.prevMoves[ply] = {};

		const bool improving = [&]
		{
			if (inCheck)
				return false;
			if (ply > 1 && thread.stack[ply - 2].staticEval != -ScoreInf)
				return stack.staticEval > thread.stack[ply - 2].staticEval;
			if (ply > 3 && thread.stack[ply - 4].staticEval != -ScoreInf)
				return stack.staticEval > thread.stack[ply - 4].staticEval;
			return true;
		}();

		if (!pvNode && !inCheck && !stack.excluded)
		{
			// Reverse futility pruning (RFP)
			// If static eval is above beta by some depth-dependent
			// margin, assume that this is a cutnode and just prune it
			if (depth <= maxRfpDepth()
				&& stack.eval >= beta
					+ depth * (improving ? rfpMarginImproving() : rfpMarginNonImproving())
					+ thread.stack[ply - 1].history / rfpHistoryMargin())
				return (stack.eval + beta) / 2;

			// Nullmove pruning (NMP)
			// If static eval is above beta, and zugzwang is unlikely
			// (i.e. the side to move has material other than pawns),
			// give the opponent a free move and do a reduced-depth search.
			// If our score is *still* above beta even after the opponent
			// gets two turns in a row, assume that this is a cutnode and prune.
			// Don't bother trying if the TT suggests that NMP will fail - the TT
			// entry, if it exists, must not be a fail-low entry with a score below beta
			if (depth >= minNmpDepth()
				&& ply >= thread.minNmpPly
				&& stack.eval >= beta
				&& !(ttHit && ttEntry.type == EntryType::Alpha && ttEntry.score < beta)
				&& pos.lastMove()
				&& !boards.nonPk(us).empty())
			{
				// prefetch as early as possible
				// a nullmove only changes the stm
				m_ttable.prefetch(pos.key() ^ keys::color());

				const auto R = std::min(depth,
					nmpReductionBase()
						+ depth / nmpReductionDepthScale()
						+ std::min((stack.eval - beta) / nmpReductionEvalScale(), maxNmpEvalReduction()));

				// wrap in a scope so the nullmove gets unmade in case of verification search
				const auto score = [&]
				{
					const auto guard = pos.applyMove<false>(NullMove, nullptr);
					return -search(thread, stack.pv, depth - R,
						ply + 1, moveStackIdx + 1, -beta, -beta + 1, !cutnode);
				}();

				if (score >= beta)
				{
					if (depth < minNmpVerifDepth() || thread.minNmpPly > 0)
						return score > ScoreWin ? beta : score;

					// At higher depths, disable NMP for a certain number of plies
					// and do a reduced-depth verification search. This is not for
					// elo purposes, but mainly exists to improve puzzle performance
					thread.minNmpPly = ply + (depth - R) * nmpVerifDepthFactor() / 16;

					const auto verifScore = search(thread, stack.pv,
						depth - R, ply, moveStackIdx + 1, beta - 1, beta, false);

					thread.minNmpPly = 0;

					if (verifScore >= beta)
						return verifScore;
				}
			}
		}

		moveStack.quietsTried.clear();
		moveStack.noisiesTried.clear();

		if (ply > 0)
			stack.multiExtensions = thread.stack[ply - 1].multiExtensions;

		const auto minLmrMoves = pvNode
			? lmrMinMovesPv()
			: lmrMinMovesNonPv();

		const auto threats = pos.threats();

		auto bestMove = NullMove;
		auto bestScore = -ScoreInf;

		auto entryType = EntryType::Alpha;

		MoveGenerator<RootNode> generator{pos, stack.killer, moveStack.movegenData,
			ttMove, ply, thread.prevMoves, &thread.history};

		u32 legalMoves = 0;

		while (const auto moveAndHistory = generator.next())
		{
			const auto [move, history] = moveAndHistory;

			if (move == stack.excluded)
				continue;

			stack.history = history;

			const auto prevNodes = thread.search.nodes;

			const bool quietOrLosing = generator.stage() >= MovegenStage::Quiet;
			const auto [noisy, captured] = pos.noisyCapturedPiece(move);

			const auto baseLmr = g_lmrTable[depth][legalMoves + 1];

			if (!RootNode
				&& quietOrLosing
				&& bestScore > -ScoreWin
				// skip moveloop pruning in PV nodes during datagen
				&& (!pvNode || !thread.datagen))
			{
				if (!inCheck)
				{
					const auto lmrHistory = history / historyLmrDivisor();
					const auto lmrDepth = std::clamp(depth - baseLmr + lmrHistory, 0, depth);

					// Late move pruning (LMP)
					// At low enough depths, only search a certain depth-dependent
					// number of moves. Sane implementations just use depth here
					// instead of LMR depth, but SP is weird and loses elo when I try
					if (!pvNode
						&& depth <= maxLmpDepth()
						&& legalMoves >= lmpMinMovesBase() + lmrDepth * lmrDepth / (improving ? 1 : 2))
						break;

					// Futility pruning (FP)
					// At this point, alpha is so far above static eval that it is
					// unlikely that we can improve it with this move, so just give up
					if (depth <= maxFpDepth()
						&& alpha < ScoreWin
						&& stack.eval + fpMargin() + lmrDepth * fpScale() <= alpha)
						break;
				}

				// SEE pruning
				// If this move loses a depth-dependent amount of material, just don't bother searching it
				if (depth <= maxSeePruningDepth()
					&& !see::see(pos, move, depth * (noisy ? noisySeeThreshold() : quietSeeThreshold())))
					continue;
			}

			if (!pos.isLegal(move))
				continue;

			if (pvNode)
				stack.pv.length = 0;

			++thread.search.nodes;
			++legalMoves;

			auto newDepth = depth - 1;

			i32 extension{};

			// Singular extensions (SE)
			// If the TT entry meets certain requirements (adequate depth, and not a fail-low entry),
			// then do a reduced depth search with the TT move excluded from being searched.
			// If the result of that search plus some depth-dependent margin does not beat the TT
			// score, assume that the TT move is "singular" (the only good move) and extend it
			if (!RootNode
				&& depth >= minSingularityDepth()
				&& move == ttMove
				&& !stack.excluded
				&& ttEntry.depth >= depth - singularityDepthMargin()
				&& ttEntry.type != EntryType::Alpha)
			{
				const auto sBeta = std::max(-ScoreMate, ttEntry.score - depth * singularityDepthScale() / 16);
				const auto sDepth = (depth - 1) / 2;

				stack.excluded = move;

				const auto score = search(thread, stack.pv, sDepth, ply, moveStackIdx + 1, sBeta - 1, sBeta, cutnode);

				stack.excluded = NullMove;

				if (score < sBeta)
				{
					if (!pvNode
						&& score < sBeta - doubleExtensionMargin()
						&& stack.multiExtensions <= multiExtensionLimit())
					{
						// The returned score is far below the TT score - the TT move is
						// probably much better than the other moves, extend it by 2 plies instead.
<<<<<<< HEAD
						// Limit the amount this can happen in a particular branch to avoid explosions
						extension = 2;
						++stack.doubleExtensions;

						// At low depth, extend the entire node as well as the TT move.
						// Unextended depth is saved before SE is tried to
						// avoid accidentally triple extending the TT move
						if (depth < 10)
							++depth;
=======
						// Limit the amount this can happen in a particular branch to avoid explosions.
						// If the TT move is quiet and the returned score is
						// *drastically* below the TT score, then extend by 3 plies.
						extension = 2 + (!ttMoveNoisy && score < sBeta - tripleExtensionMargin());
						++stack.multiExtensions;
>>>>>>> f1038579
					}
					else extension = 1;
				}
				// Multicut
				// The TT move is not singular, and in fact the reduced-depth search also returned
				// a score that was at least beta - there are probably multiple moves in this position
				// that will beat beta, so just save the time searching and do a cutoff now
				else if (score >= beta)
					return beta;
				else if (ttEntry.score >= beta)
					extension = -2;
				else if (cutnode)
					extension = -1;
			}

			newDepth += extension;

			// prefetch as early as possible
			m_ttable.prefetch(pos.roughKeyAfter(move));

			const auto movingPiece = boards.pieceAt(move.src());
			assert(movingPiece != Piece::None);

			const auto guard = pos.applyMove(move, &thread.nnueState);

			thread.prevMoves[ply] = {movingPiece, move.src(), move.historyDst()};

			Score score{};

			if (pos.isDrawn(pvNode))
				score = drawScore(thread.search.nodes);
			else
			{
				if (pvNode && legalMoves == 1)
					score = -search(thread, stack.pv, newDepth, ply + 1, moveStackIdx + 1, -beta, -alpha, false);
				else
				{
					// workaround for old clang on ob workers
					const auto h = history;

					// Late move reductions (LMR)
					// Moves ordered later in the movelist are more likely to be bad,
					// so search them to lower depth according to various heuristics
					const auto reduction = [&]
					{
						if (depth < minLmrDepth()
							|| legalMoves < minLmrMoves
							|| generator.stage() < MovegenStage::Quiet)
							return 0;

						auto lmr = baseLmr;

						// reduce more in non-PV nodes
						lmr += !pvNode;

						// reduce less if this move gives check
						lmr -= pos.isCheck();

						// reduce moves with good history scores less and vice versa
						lmr -= h / historyLmrDivisor();

						// reduce less if improving
						lmr -= improving;

						// reduce more if static eval is significantly below alpha
						lmr += std::clamp((alpha - stack.staticEval) / evalDeltaLmrDiv(), 0, maxEvalDeltaReduction());

						return lmr;
					}();

					// std::clamp does not work here, because newDepth can be 0
					const auto reduced = std::min(std::max(newDepth - reduction, 1), newDepth);

					score = -search(thread, stack.pv, reduced,
						ply + 1, moveStackIdx + 1, -alpha - 1, -alpha, true);

					if (score > alpha && reduced < newDepth)
					{
						const bool doDeeperSearch = score > bestScore
							+ lmrDeeperBase() + lmrDeeperScale() * reduction;
						const bool doShallowerSearch = score < bestScore + newDepth;

						newDepth += doDeeperSearch - doShallowerSearch;

						if (newDepth > reduced)
							score = -search(thread, stack.pv, newDepth,
								ply + 1, moveStackIdx + 1, -alpha - 1, -alpha, !cutnode);
					}

					if (score > alpha && score < beta)
						score = -search(thread, stack.pv, newDepth, ply + 1, moveStackIdx + 1, -beta, -alpha, false);
				}
			}

			if constexpr (RootNode)
			{
				if (thread.isMainThread())
					m_limiter->updateMoveNodes(move, thread.search.nodes - prevNodes);
			}

			if (score > bestScore)
			{
				bestMove = move;
				bestScore = score;

				if (pvNode)
				{
					pv.moves[0] = move;

					assert(stack.pv.length + 1 <= MaxDepth);

					std::copy(stack.pv.moves.begin(), stack.pv.moves.begin() + stack.pv.length, pv.moves.begin() + 1);
					pv.length = stack.pv.length + 1;

					assert(pv.length == 1 || pv.moves[0] != pv.moves[1]);
				}

				if (score > alpha)
				{
					if (score >= beta)
					{
						const auto historyDepth = depth + (stack.staticEval <= alpha);

						// Update history on fail-highs
						const auto bonus = historyBonus(historyDepth);
						const auto penalty = historyPenalty(historyDepth);

						const auto currMove = thread.prevMoves[ply];

						// If the fail-high move is a quiet move or losing
						// capture, set it as the killer for this ply and the
						// countermove for the opponent's previous move
						if (quietOrLosing)
						{
							stack.killer = move;
							thread.history.updateCountermove(ply, thread.prevMoves, move);
						}

						if (noisy)
							thread.history.updateNoisyScore(currMove, threats, captured, bonus);
						else
						{
							thread.history.updateQuietScore(currMove, threats, ply, thread.prevMoves, bonus);

							// Penalise quiet moves that did not fail high if the fail-high move is quiet
							for (const auto prevQuiet : moveStack.quietsTried)
							{
								thread.history.updateQuietScore(prevQuiet, threats, ply, thread.prevMoves, penalty);
							}
						}

						// Always penalise noisy moves that did not fail high
						for (const auto [prevNoisy, prevCaptured] : moveStack.noisiesTried)
						{
							thread.history.updateNoisyScore(prevNoisy, threats, prevCaptured, penalty);
						}

						entryType = EntryType::Beta;
						break;
					}

					alpha = score;
					entryType = EntryType::Exact;
				}
			}

			if (noisy)
				moveStack.noisiesTried.push({thread.prevMoves[ply], captured});
			else moveStack.quietsTried.push(thread.prevMoves[ply]);
		}

		if (legalMoves == 0)
		{
			if (stack.excluded)
				return alpha;
			return inCheck ? (-ScoreMate + ply) : 0;
		}

		bestScore = std::clamp(bestScore, syzygyMin, syzygyMax);

		if (!stack.excluded && !shouldStop(thread.search, false, false))
			m_ttable.put(pos.key(), bestScore, bestMove, depth, ply, entryType);

		return bestScore;
	}

	auto Searcher::qsearch(ThreadData &thread, i32 ply, u32 moveStackIdx, Score alpha, Score beta) -> Score
	{
		assert(alpha >= -ScoreInf);
		assert(beta  <=  ScoreInf);
		assert(alpha <   beta);
		assert(ply   >= 0 && ply   <= MaxDepth);

		if (shouldStop(thread.search, thread.isMainThread(), false))
			return beta;

		auto &pos = thread.pos;

		if (alpha < 0 && pos.hasCycle(ply))
		{
			alpha = drawScore(thread.search.nodes);
			if (alpha >= beta)
				return alpha;
		}

		if (ply > thread.search.seldepth)
			thread.search.seldepth = ply;

		ProbedTTableEntry ttEntry{};
		m_ttable.probe(ttEntry, pos.key(), ply);

		if (ttEntry.type == EntryType::Exact
			|| ttEntry.type == EntryType::Alpha && ttEntry.score <= alpha
			|| ttEntry.type == EntryType::Beta  && ttEntry.score >= beta)
			return ttEntry.score;

		const auto eval = [&]
		{
			if (pos.isCheck())
				return -ScoreMate;
			else
			{
				const auto staticEval = eval::staticEval(pos, thread.nnueState, m_contempt);
				return (ttEntry.type == EntryType::Exact
					|| ttEntry.type == EntryType::Alpha && ttEntry.score < staticEval
					|| ttEntry.type == EntryType::Beta  && ttEntry.score > staticEval)
					? ttEntry.score
					: staticEval;
			}
		}();

		if (eval > alpha)
		{
			if (eval >= beta)
				return eval;

			alpha = eval;
		}

		if (ply >= MaxDepth)
			return eval;

		const auto us = pos.toMove();

		auto ttMove = ttEntry.move && pos.isPseudolegal(ttEntry.move) ? ttEntry.move : NullMove;

		auto best = NullMove;
		auto bestScore = eval;

		auto entryType = EntryType::Alpha;

		QMoveGenerator generator{pos, NullMove, thread.moveStack[moveStackIdx].movegenData, ttMove};

		while (const auto move = generator.next())
		{
			if (!pos.isLegal(move.move))
				continue;

			// prefetch as early as possible
			m_ttable.prefetch(pos.roughKeyAfter(move.move));

			const auto guard = pos.applyMove(move.move, &thread.nnueState);

			++thread.search.nodes;

			const auto score = pos.isDrawn(false)
				? drawScore(thread.search.nodes)
				: -qsearch(thread, ply + 1, moveStackIdx + 1, -beta, -alpha);

			if (score > bestScore)
			{
				bestScore = score;

				if (score > alpha)
				{
					if (score >= beta)
					{
						entryType = EntryType::Beta;
						break;
					}

					alpha = score;
					entryType = EntryType::Exact;
				}
			}
		}

		if (!shouldStop(thread.search, false, false))
			m_ttable.put(pos.key(), bestScore, best, 0, ply, entryType);

		return bestScore;
	}

	auto Searcher::report(const ThreadData &mainThread, const PvList &pv,
		i32 depth, f64 time, Score score, Score alpha, Score beta) -> void
	{
		usize nodes = 0;
		i32 seldepth = 0;

		// technically a potential race but it doesn't matter
		for (const auto &thread : m_threads)
		{
			nodes += thread.search.nodes;
			seldepth = std::max(seldepth, thread.search.seldepth);
		}

		const auto ms  = static_cast<usize>(time * 1000.0);
		const auto nps = static_cast<usize>(static_cast<f64>(nodes) / time);

		std::cout << "info depth " << depth << " seldepth " << seldepth
			<< " time " << ms << " nodes " << nodes << " nps " << nps << " score ";

		score = std::clamp(score, alpha, beta);

		const bool upperbound = score == alpha;
		const bool lowerbound = score == beta;

		if (std::abs(score) <= 2) // draw score
			score = 0;

		score = std::clamp(score, m_minRootScore, m_maxRootScore);

		const auto plyFromStartpos = mainThread.pos.plyFromStartpos();

		// mates
		if (std::abs(score) >= ScoreMaxMate)
		{
			if (score > 0)
				std::cout << "mate " << ((ScoreMate - score + 1) / 2);
			else std::cout << "mate " << (-(ScoreMate + score) / 2);
		}
		else
		{
			// adjust score to 100cp == 50% win probability
			const auto normScore = wdl::normalizeScore(score, plyFromStartpos);
			std::cout << "cp " << normScore;
		}

		if (upperbound)
			std::cout << " upperbound";
		else if (lowerbound)
			std::cout << " lowerbound";

		// wdl display
		if (g_opts.showWdl)
		{
			if (score > ScoreWin)
				std::cout << " wdl 1000 0 0";
			else if (score < -ScoreWin)
				std::cout << " wdl 0 0 1000";
			else
			{
				const auto [wdlWin, wdlLoss] = wdl::wdlModel(score, plyFromStartpos);
				const auto wdlDraw = 1000 - wdlWin - wdlLoss;

				std::cout << " wdl " << wdlWin << " " << wdlDraw << " " << wdlLoss;
			}
		}

		std::cout << " hashfull " << m_ttable.full();

		if (g_opts.syzygyEnabled)
		{
			usize tbhits = 0;

			// technically a potential race but it doesn't matter
			for (const auto &thread : m_threads)
			{
				tbhits += thread.search.tbhits;
			}

			std::cout << " tbhits " << tbhits;
		}

		std::cout << " pv";

		for (u32 i = 0; i < pv.length; ++i)
		{
			std::cout << ' ' << uci::moveToString(pv.moves[i]);
		}

		std::cout << std::endl;
	}
}<|MERGE_RESOLUTION|>--- conflicted
+++ resolved
@@ -890,23 +890,17 @@
 					{
 						// The returned score is far below the TT score - the TT move is
 						// probably much better than the other moves, extend it by 2 plies instead.
-<<<<<<< HEAD
-						// Limit the amount this can happen in a particular branch to avoid explosions
-						extension = 2;
-						++stack.doubleExtensions;
+						// Limit the amount this can happen in a particular branch to avoid explosions.
+						// If the TT move is quiet and the returned score is
+						// *drastically* below the TT score, then extend by 3 plies.
+						extension = 2 + (!ttMoveNoisy && score < sBeta - tripleExtensionMargin());
+						++stack.multiExtensions;
 
 						// At low depth, extend the entire node as well as the TT move.
 						// Unextended depth is saved before SE is tried to
 						// avoid accidentally triple extending the TT move
 						if (depth < 10)
 							++depth;
-=======
-						// Limit the amount this can happen in a particular branch to avoid explosions.
-						// If the TT move is quiet and the returned score is
-						// *drastically* below the TT score, then extend by 3 plies.
-						extension = 2 + (!ttMoveNoisy && score < sBeta - tripleExtensionMargin());
-						++stack.multiExtensions;
->>>>>>> f1038579
 					}
 					else extension = 1;
 				}
