/*
 * Stormphrax, a UCI chess engine
 * Copyright (C) 2024 Ciekce
 *
 * Stormphrax is free software: you can redistribute it and/or modify
 * it under the terms of the GNU General Public License as published by
 * the Free Software Foundation, either version 3 of the License, or
 * (at your option) any later version.
 *
 * Stormphrax is distributed in the hope that it will be useful,
 * but WITHOUT ANY WARRANTY; without even the implied warranty of
 * MERCHANTABILITY or FITNESS FOR A PARTICULAR PURPOSE. See the
 * GNU General Public License for more details.
 *
 * You should have received a copy of the GNU General Public License
 * along with Stormphrax. If not, see <https://www.gnu.org/licenses/>.
 */

#pragma once

#include "types.h"

#include "search.h"

namespace stormphrax::bench
{
#ifdef SP_PGO_PROFILE
	constexpr i32 DefaultBenchDepth = 2;
#else
<<<<<<< HEAD
	constexpr i32 DefaultBenchDepth = 3;
=======
	constexpr i32 DefaultBenchDepth = 5;
>>>>>>> dfc8f9c5
#endif

	auto run(search::Searcher &searcher, i32 depth = DefaultBenchDepth) -> void;
}<|MERGE_RESOLUTION|>--- conflicted
+++ resolved
@@ -25,13 +25,9 @@
 namespace stormphrax::bench
 {
 #ifdef SP_PGO_PROFILE
-	constexpr i32 DefaultBenchDepth = 2;
+	constexpr i32 DefaultBenchDepth = 3;
 #else
-<<<<<<< HEAD
-	constexpr i32 DefaultBenchDepth = 3;
-=======
 	constexpr i32 DefaultBenchDepth = 5;
->>>>>>> dfc8f9c5
 #endif
 
 	auto run(search::Searcher &searcher, i32 depth = DefaultBenchDepth) -> void;
