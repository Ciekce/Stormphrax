/*
 * Stormphrax, a UCI chess engine
 * Copyright (C) 2024 Ciekce
 *
 * Stormphrax is free software: you can redistribute it and/or modify
 * it under the terms of the GNU General Public License as published by
 * the Free Software Foundation, either version 3 of the License, or
 * (at your option) any later version.
 *
 * Stormphrax is distributed in the hope that it will be useful,
 * but WITHOUT ANY WARRANTY; without even the implied warranty of
 * MERCHANTABILITY or FITNESS FOR A PARTICULAR PURPOSE. See the
 * GNU General Public License for more details.
 *
 * You should have received a copy of the GNU General Public License
 * along with Stormphrax. If not, see <https://www.gnu.org/licenses/>.
 */

#pragma once

#include "types.h"

#include "move.h"
#include "position/position.h"

namespace stormphrax
{
	struct ScoredMove
	{
		Move move;
		i32 score;
	};

	using ScoredMoveList = StaticVector<ScoredMove, DefaultMoveListCapacity>;

	auto generateNoisy(ScoredMoveList &noisy, const Position &pos) -> void;
	auto generateQuiet(ScoredMoveList &quiet, const Position &pos) -> void;

	auto generateAll(ScoredMoveList &dst, const Position &pos) -> void;
<<<<<<< HEAD

	struct MovegenStage
	{
		static constexpr i32 Start = 0;
		static constexpr i32 All = Start + 1;
		static constexpr i32 End = All + 1;
	};

	template <bool Root, bool NoisiesOnly = false>
	class MoveGenerator
	{
	public:
		MoveGenerator(const Position &pos, MovegenData &data)
			: m_pos{pos},
			  m_data{data}
		{
			if constexpr (!Root)
				m_data.moves.clear();
		}

		~MoveGenerator() = default;

		[[nodiscard]] inline auto next()
		{
			if constexpr (Root)
			{
				const auto idx = findNext();
				return idx == m_data.moves.size() ? NullMove : m_data.moves[idx].move;
			}

			while (true)
			{
				while (m_idx == m_data.moves.size())
				{
					++m_stage;

					switch (m_stage)
					{
					case MovegenStage::All:
						if constexpr (NoisiesOnly)
							generateNoisy(m_data.moves, m_pos);
						else generateAll(m_data.moves, m_pos);
						break;

					default:
						return NullMove;
					}
				}

				if (m_idx == m_data.moves.size())
					return NullMove;

				const auto idx = findNext();
				return m_data.moves[idx].move;
			}
		}

		[[nodiscard]] inline auto stage() const { return m_stage; }

	private:
		inline auto findNext()
		{
			/*
			auto best = m_idx;
			auto bestScore = m_data.moves[m_idx].score;

			for (auto i = m_idx + 1; i < m_data.moves.size(); ++i)
			{
				if (m_data.moves[i].score > bestScore)
				{
					best = i;
					bestScore = m_data.moves[i].score;
				}
			}

			if (best != m_idx)
				std::swap(m_data.moves[m_idx], m_data.moves[best]);
			 */

			return m_idx++;
		}

		const Position &m_pos;

		i32 m_stage{MovegenStage::Start};

		MovegenData &m_data;
		u32 m_idx{};
	};

	using QMoveGenerator = MoveGenerator<false, true>;
=======
>>>>>>> dfc8f9c5
}<|MERGE_RESOLUTION|>--- conflicted
+++ resolved
@@ -37,98 +37,4 @@
 	auto generateQuiet(ScoredMoveList &quiet, const Position &pos) -> void;
 
 	auto generateAll(ScoredMoveList &dst, const Position &pos) -> void;
-<<<<<<< HEAD
-
-	struct MovegenStage
-	{
-		static constexpr i32 Start = 0;
-		static constexpr i32 All = Start + 1;
-		static constexpr i32 End = All + 1;
-	};
-
-	template <bool Root, bool NoisiesOnly = false>
-	class MoveGenerator
-	{
-	public:
-		MoveGenerator(const Position &pos, MovegenData &data)
-			: m_pos{pos},
-			  m_data{data}
-		{
-			if constexpr (!Root)
-				m_data.moves.clear();
-		}
-
-		~MoveGenerator() = default;
-
-		[[nodiscard]] inline auto next()
-		{
-			if constexpr (Root)
-			{
-				const auto idx = findNext();
-				return idx == m_data.moves.size() ? NullMove : m_data.moves[idx].move;
-			}
-
-			while (true)
-			{
-				while (m_idx == m_data.moves.size())
-				{
-					++m_stage;
-
-					switch (m_stage)
-					{
-					case MovegenStage::All:
-						if constexpr (NoisiesOnly)
-							generateNoisy(m_data.moves, m_pos);
-						else generateAll(m_data.moves, m_pos);
-						break;
-
-					default:
-						return NullMove;
-					}
-				}
-
-				if (m_idx == m_data.moves.size())
-					return NullMove;
-
-				const auto idx = findNext();
-				return m_data.moves[idx].move;
-			}
-		}
-
-		[[nodiscard]] inline auto stage() const { return m_stage; }
-
-	private:
-		inline auto findNext()
-		{
-			/*
-			auto best = m_idx;
-			auto bestScore = m_data.moves[m_idx].score;
-
-			for (auto i = m_idx + 1; i < m_data.moves.size(); ++i)
-			{
-				if (m_data.moves[i].score > bestScore)
-				{
-					best = i;
-					bestScore = m_data.moves[i].score;
-				}
-			}
-
-			if (best != m_idx)
-				std::swap(m_data.moves[m_idx], m_data.moves[best]);
-			 */
-
-			return m_idx++;
-		}
-
-		const Position &m_pos;
-
-		i32 m_stage{MovegenStage::Start};
-
-		MovegenData &m_data;
-		u32 m_idx{};
-	};
-
-	using QMoveGenerator = MoveGenerator<false, true>;
-=======
->>>>>>> dfc8f9c5
 }